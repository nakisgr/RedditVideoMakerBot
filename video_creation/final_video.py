#!/usr/bin/env python3
import multiprocessing
import os
import re
from os.path import exists
from typing import Dict
import translators as ts

from moviepy.editor import (
    VideoFileClip,
    AudioFileClip,
    ImageClip,
    concatenate_videoclips,
    concatenate_audioclips,
    CompositeAudioClip,
    CompositeVideoClip,
)
from moviepy.video.io import ffmpeg_tools
from rich.console import Console

from utils.cleanup import cleanup
from utils.console import print_step, print_substep
from utils.videos import save_data
from utils import settings

console = Console()

W, H = 1080, 1920

<<<<<<< HEAD
def name_normalize(
        name: str
) -> str:
    name = re.sub(r'[?\\"%*:|<>]', '', name)
    name = re.sub(r'( [w,W]\s?\/\s?[o,O,0])', r' without', name)
    name = re.sub(r'( [w,W]\s?\/)', r' with', name)
    name = re.sub(r'([0-9]+)\s?\/\s?([0-9]+)', r'\1 of \2', name)
    name = re.sub(r'(\w+)\s?\/\s?(\w+)', r'\1 or \2', name)
    name = re.sub(r'\/', r'', name)
    
    lang = settings.config["reddit"]["thread"]["post_lang"]
    if lang != "":
        print_substep("Translating filename...")
        translated_name = ts.google(name, to_language = lang)
        return translated_name

    else:
        return name
=======

def name_normalize(name: str) -> str:
    name = re.sub(r'[?\\"%*:|<>]', "", name)
    name = re.sub(r"( [w,W]\s?\/\s?[o,O,0])", r" without", name)
    name = re.sub(r"( [w,W]\s?\/)", r" with", name)
    name = re.sub(r"([0-9]+)\s?\/\s?([0-9]+)", r"\1 of \2", name)
    name = re.sub(r"(\w+)\s?\/\s?(\w+)", r"\1 or \2", name)
    name = re.sub(r"\/", r"", name)
    return name
>>>>>>> 4ed5c58a


def make_final_video(
    number_of_clips: int, length: int, reddit_obj: dict, background_credit: str
):
    """Gathers audio clips, gathers all screenshots, stitches them together and saves the final video to assets/temp

    Args:
        number_of_clips (int): Index to end at when going through the screenshots
        length (int): Length of the video
        reddit_obj (dict): The reddit object that contains the posts to read.
    """
    print_step("Creating the final video 🎥")
    VideoFileClip.reW = lambda clip: clip.resize(width=W)
    VideoFileClip.reH = lambda clip: clip.resize(width=H)
    opacity = settings.config["settings"]["opacity"]
    background_clip = (
        VideoFileClip("assets/temp/background.mp4")
        .without_audio()
        .resize(height=H)
        .crop(x1=1166.6, y1=0, x2=2246.6, y2=1920)
    )

    # Gather all audio clips
    audio_clips = [
        AudioFileClip(f"assets/temp/mp3/{i}.mp3") for i in range(number_of_clips)
    ]
    audio_clips.insert(0, AudioFileClip("assets/temp/mp3/title.mp3"))
    audio_concat = concatenate_audioclips(audio_clips)
    audio_composite = CompositeAudioClip([audio_concat])

    console.log(f"[bold green] Video Will Be: {length} Seconds Long")
    # add title to video
    image_clips = []
    # Gather all images
    new_opacity = 1 if opacity is None or float(opacity) >= 1 else float(opacity)

    image_clips.insert(
        0,
        ImageClip("assets/temp/png/title.png")
        .set_duration(audio_clips[0].duration)
        .set_position("center")
        .resize(width=W - 100)
        .set_opacity(new_opacity),
    )

    for i in range(0, number_of_clips):
        image_clips.append(
            ImageClip(f"assets/temp/png/comment_{i}.png")
            .set_duration(audio_clips[i + 1].duration)
            .set_position("center")
            .resize(width=W - 100)
            .set_opacity(new_opacity)
        )

    # if os.path.exists("assets/mp3/posttext.mp3"):
    #    image_clips.insert(
    #        0,
    #        ImageClip("assets/png/title.png")
    #        .set_duration(audio_clips[0].duration + audio_clips[1].duration)
    #        .set_position("center")
    #        .resize(width=W - 100)
    #        .set_opacity(float(opacity)),
    #    )
    # else:
    image_concat = concatenate_videoclips(image_clips).set_position(
        ("center", "center")
    )
    image_concat.audio = audio_composite
    final = CompositeVideoClip([background_clip, image_concat])
    title = re.sub(r"[^\w\s-]", "", reddit_obj["thread_title"])
    idx = re.sub(r"[^\w\s-]", "", reddit_obj["thread_id"])

    filename = f"{name_normalize(title)}.mp4"
    subreddit = settings.config["reddit"]["thread"]["subreddit"]

    save_data(filename, title, idx, background_credit)

    if not exists(f"./results/{subreddit}"):
        print_substep("The results folder didn't exist so I made it")
        os.makedirs(f"./results/{subreddit}")

    final.write_videofile(
        "assets/temp/temp.mp4",
        fps=30,
        audio_codec="aac",
        audio_bitrate="192k",
        verbose=False,
        threads=multiprocessing.cpu_count(),
    )
    ffmpeg_tools.ffmpeg_extract_subclip(
        "assets/temp/temp.mp4",
        0,
        final.duration,
        targetname=f"results/{subreddit}/{filename}",
    )
    # os.remove("assets/temp/temp.mp4")

    print_step("Removing temporary files 🗑")
    cleanups = cleanup()
    print_substep(f"Removed {cleanups} temporary files 🗑")
    print_substep("See result in the results folder!")

    print_step(
        f'Reddit title: {reddit_obj["thread_title"]} \n Background Credit: {background_credit}'
    )<|MERGE_RESOLUTION|>--- conflicted
+++ resolved
@@ -27,16 +27,14 @@
 
 W, H = 1080, 1920
 
-<<<<<<< HEAD
-def name_normalize(
-        name: str
-) -> str:
-    name = re.sub(r'[?\\"%*:|<>]', '', name)
-    name = re.sub(r'( [w,W]\s?\/\s?[o,O,0])', r' without', name)
-    name = re.sub(r'( [w,W]\s?\/)', r' with', name)
-    name = re.sub(r'([0-9]+)\s?\/\s?([0-9]+)', r'\1 of \2', name)
-    name = re.sub(r'(\w+)\s?\/\s?(\w+)', r'\1 or \2', name)
-    name = re.sub(r'\/', r'', name)
+
+def name_normalize(name: str) -> str:
+    name = re.sub(r'[?\\"%*:|<>]', "", name)
+    name = re.sub(r"( [w,W]\s?\/\s?[o,O,0])", r" without", name)
+    name = re.sub(r"( [w,W]\s?\/)", r" with", name)
+    name = re.sub(r"([0-9]+)\s?\/\s?([0-9]+)", r"\1 of \2", name)
+    name = re.sub(r"(\w+)\s?\/\s?(\w+)", r"\1 or \2", name)
+    name = re.sub(r"\/", r"", name)
     
     lang = settings.config["reddit"]["thread"]["post_lang"]
     if lang != "":
@@ -46,17 +44,6 @@
 
     else:
         return name
-=======
-
-def name_normalize(name: str) -> str:
-    name = re.sub(r'[?\\"%*:|<>]', "", name)
-    name = re.sub(r"( [w,W]\s?\/\s?[o,O,0])", r" without", name)
-    name = re.sub(r"( [w,W]\s?\/)", r" with", name)
-    name = re.sub(r"([0-9]+)\s?\/\s?([0-9]+)", r"\1 of \2", name)
-    name = re.sub(r"(\w+)\s?\/\s?(\w+)", r"\1 or \2", name)
-    name = re.sub(r"\/", r"", name)
-    return name
->>>>>>> 4ed5c58a
 
 
 def make_final_video(
