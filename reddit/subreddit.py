from rich import Console
from utils.console import print_markdown, print_step, print_substep
from dotenv import load_dotenv
console = Console()
import os, random, praw, re
<<<<<<< HEAD
=======

>>>>>>> 718b005d
def get_subreddit_threads():
    global submission
    """
    Returns a list of threads from the AskReddit subreddit.
    """

    load_dotenv()

    print_step("Getting AskReddit threads...")

    if os.getenv("REDDIT_2FA", default="no").casefold() == "yes":
        print(
            "\nEnter your two-factor authentication code from your authenticator app.\n"
        )
        code = input("> ")
        print()
        pw = os.getenv("REDDIT_PASSWORD")
        passkey = f"{pw}:{code}"
    else:
        passkey = os.getenv("REDDIT_PASSWORD")

    content = {}
    reddit = praw.Reddit(
        client_id=os.getenv("REDDIT_CLIENT_ID"),
        client_secret=os.getenv("REDDIT_CLIENT_SECRET"),
        user_agent="Accessing AskReddit threads",
        username=os.getenv("REDDIT_USERNAME"),
        password=passkey,
    )

    if os.getenv("SUBREDDIT"):
        subreddit = reddit.subreddit(re.sub(r"r\/", "", os.getenv("SUBREDDIT")))
    else:
        # ! Prompt the user to enter a subreddit
        try:
            subreddit = reddit.subreddit(
                re.sub(r"r\/", "", input("What subreddit would you like to pull from? "))
            )
        except ValueError:
            subreddit = reddit.subreddit("askreddit")
            print_substep("Subreddit not defined. Using AskReddit.")

    threads = subreddit.hot(limit=25)
    submission = list(threads)[random.randrange(0, 25)]
    print_substep(f"Video will be: {submission.title} :thumbsup:")
    console.log("Getting video comments...")
    try:

        content["thread_url"] = submission.url
        content["thread_title"] = submission.title
        content["comments"] = []

        for top_level_comment in submission.comments:
           if not top_level_comment.stickied:
            content["comments"].append(
                {
                    "comment_body": top_level_comment.body,
                    "comment_url": top_level_comment.permalink,
                    "comment_id": top_level_comment.id,
                }
            )

    except AttributeError as e:
        pass
    print_substep("Received AskReddit threads successfully.", style="bold green")

    return content<|MERGE_RESOLUTION|>--- conflicted
+++ resolved
@@ -3,10 +3,6 @@
 from dotenv import load_dotenv
 console = Console()
 import os, random, praw, re
-<<<<<<< HEAD
-=======
-
->>>>>>> 718b005d
 def get_subreddit_threads():
     global submission
     """
