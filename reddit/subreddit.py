--- conflicted
+++ resolved
@@ -58,12 +58,8 @@
         submission = list(threads)[random.randrange(0, 25)]
         
     print_substep(f"Video will be: {submission.title}")
+    print("Getting video comments...")
 
-<<<<<<< HEAD
-=======
-    print_substep(f"Video will be: {submission.title} :thumbsup:")
-    console.log("Getting video comments...")
->>>>>>> cf6b3a9c
     try:
         content["thread_url"] = submission.url
         content["thread_title"] = submission.title
