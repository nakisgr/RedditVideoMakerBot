--- conflicted
+++ resolved
@@ -64,12 +64,8 @@
 
         threads = subreddit.hot(limit=25)
         submission = list(threads)[random.randrange(0, 25)]
-        
-    print_substep(f"Video will be: {submission.title}")
-    print("Getting video comments...")
-
-<<<<<<< HEAD
-    upvotes=submission.score
+				
+		upvotes=submission.score
     ratio=submission.upvote_ratio * 100
     num_comments=submission.num_comments
 
@@ -78,8 +74,8 @@
     console.log(f"[bold blue] Thread has a upvote ratio of " + str(ratio) + "%")
     console.log(f"[bold blue] Thread has " + str(num_comments) + " comments")
     console.log("Getting video comments...")
-=======
->>>>>>> 54c65189
+       
+
     try:
         content["thread_url"] = submission.url
         content["thread_title"] = submission.title
