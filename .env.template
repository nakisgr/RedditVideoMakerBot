REDDIT_CLIENT_ID=""
REDDIT_CLIENT_SECRET=""

REDDIT_USERNAME=""
REDDIT_PASSWORD=""
# Valid options are "yes" and "no" 
REDDIT_2FA=""

<<<<<<< HEAD

SUBREDDIT="askReddit"

THEME=""

#If no, it will ask you a thread link to extract the thread, if yes it will randomize it. 
RANDOM_THREAD="no"
=======
# Valid options are "light" and "dark"
THEME=""

# Enter a subreddit, e.g. "AskReddit"
SUBREDDIT=""

# Range is 0 -> 1
OPACITY="0.9"
>>>>>>> 718b005d
<|MERGE_RESOLUTION|>--- conflicted
+++ resolved
@@ -3,18 +3,13 @@
 
 REDDIT_USERNAME=""
 REDDIT_PASSWORD=""
+
 # Valid options are "yes" and "no" 
 REDDIT_2FA=""
 
-<<<<<<< HEAD
-
-SUBREDDIT="askReddit"
-
-THEME=""
-
 #If no, it will ask you a thread link to extract the thread, if yes it will randomize it. 
 RANDOM_THREAD="no"
-=======
+
 # Valid options are "light" and "dark"
 THEME=""
 
@@ -22,5 +17,4 @@
 SUBREDDIT=""
 
 # Range is 0 -> 1
-OPACITY="0.9"
->>>>>>> 718b005d
+OPACITY="0.9"