--- conflicted
+++ resolved
@@ -1,7 +1,7 @@
 #!/usr/bin/env python3
 import random
+import os
 from gtts import gTTS
-<<<<<<< HEAD
 
 max_chars = 0
 
@@ -12,22 +12,8 @@
         self.voices = []
 
     def run(self, text, filepath):
-        tts = gTTS(text=text, lang="en", slow=False)
+        tts = gTTS(text=text, lang=os.getenv("POSTLANG") or "en", slow=False)
         tts.save(filepath)
 
     def randomvoice(self):
-        return random.choice(self.voices)
-=======
-import os
-
-class GTTS:
-    def tts(
-        self,
-        req_text: str = "Google Text To Speech",
-        filename: str = "title.mp3",
-        random_speaker=False,
-        censor=False,
-    ):
-        tts = gTTS(text=req_text, lang=os.getenv("POSTLANG") or "en", slow=False)
-        tts.save(f"{filename}")
->>>>>>> 8774bcb5
+        return random.choice(self.voices)