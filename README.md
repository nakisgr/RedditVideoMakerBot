--- conflicted
+++ resolved
@@ -31,7 +31,7 @@
 ## Installation 👩‍💻
 
 1. Clone this repository
-<<<<<<< HEAD
+
 2. Run `pip3 install -r requirements.txt`
 3. Run `playwright install` and `playwright install-deps`.
 4. 
@@ -40,15 +40,8 @@
 	4b **Manual Install**: Rename `.env.template` to `.env` and replace all values with the appropriate fields. To get Reddit keys (**required**), visit [the Reddit Apps page.](https://www.reddit.com/prefs/apps) TL;DR set up an app that is a "script". Copy your keys into the `.env` file, along with whether your account uses two-factor authentication.
 
 5. Run `python3 main.py` (unless you chose automatic install, then the installer will automatically run main.py)
-6. ...
 7. Enjoy 😎
-=======
-2. Rename `.env.template` to `.env` and replace all values with the appropriate fields. To get Reddit keys (**required**), visit [the Reddit Apps page.](https://www.reddit.com/prefs/apps) TL;DR set up an app that is a "script". Copy your keys into the `.env` file, along with whether your account uses two-factor authentication.
-3. Run `pip3 install -r requirements.txt`
-4. Run `playwright install` and `playwright install-deps`.
-5. Run `python3 main.py`
-6. Enjoy 😎
->>>>>>> 64fa33fd
+
 
 ## Contributing & Ways to improve 📈
 
